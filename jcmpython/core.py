--- conflicted
+++ resolved
@@ -2006,38 +2006,7 @@
         # Geometry computation
         if compute_geometry:
             self.compute_geometry(simulation, **jcm_geo_kwargs)
-        
-<<<<<<< HEAD
-        # Iterate over all given post process files
-        for f in run_post_process_files:
-            if os.path.isfile(f):
-                # This is the new daemon style version
-                if NEW_DAEMON_DETECTED:
-                    simulation.solve(pp_file=f,
-                                     additional_keys=additional_keys_for_pps,
-                                     **jcm_solve_kwargs)
-                    pp_results = daemon.wait(return_style='new')
-                    pp_result = pp_results.values()[0]
-                    # Add the post process results to the simulation
-                    simulation._add_post_process_results(pp_result)
-                # This is the old daemon style version
-                else:
-                    with utils.Capturing() as output:
-                        simulation.solve(pp_file=f,
-                                    additional_keys=additional_keys_for_pps,
-                                    **jcm_solve_kwargs)
-                        pp_results, pp_logs = daemon.wait()
-                    for line in output:
-                        logger_JCMsolve.debug(line)
-                    # Add the post process results to the simulation
-                    simulation._add_post_process_results(pp_results[0],
-                                                         pp_logs[0])
-            else:
-                self.logger.warn('Given post process file "{}" '.format(f) +
-                                 'does not exist. Skipping.')
-        return ret1, ret2
                 
-=======
         # TODO: make wdir_mode and processing_func also parameters of this
         #       method
         return simulation.solve_standalone(processing_func=None,
@@ -2045,7 +2014,6 @@
                                 resource_manager=self.resource_manager,
                                 additional_keys_for_pps=additional_keys_for_pps,
                                 jcm_solve_kwargs=jcm_solve_kwargs)
->>>>>>> d1a9d1f1
 
     def _start_simulations(self, N='all', processing_func=None, 
                            run_post_process_files=None, 
